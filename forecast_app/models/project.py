--- conflicted
+++ resolved
@@ -684,13 +684,8 @@
         :param file_name: optional name to use for the file. if None (default), uses template_path. helpful b/c uploaded
             files have random template_path file names, so original ones must be extracted and passed separately
         """
-<<<<<<< HEAD
-        self.csv_filename = file_name or template_path.name
-        self.load_csv_data(template_path, False)  # skip_zero_bins
-=======
         self.csv_filename = file_name or template_path_or_fp.name
         self.load_csv_data(template_path_or_fp)
->>>>>>> 28bb80db
         self.validate_template_data()
         self.save()
 
