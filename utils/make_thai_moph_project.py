--- conflicted
+++ resolved
@@ -27,12 +27,8 @@
 
 @click.command()
 @click.argument('data_dir', type=click.Path(file_okay=False, exists=True))
-<<<<<<< HEAD
-def make_thai_moph_project_app(data_dir):
-=======
 @click.argument('truths_csv_file', type=click.Path(file_okay=True, exists=True))
 def make_thai_moph_project_app(data_dir, truths_csv_file):
->>>>>>> f2961bd2
     """
     Deletes and creates a database with one project, one group, and two classes of users. Hard-coded for 2017-2018
     season. Then loads models from the Impetus project. Note: The input files to this program are the output from a
@@ -47,11 +43,7 @@
     """
     start_time = timeit.default_timer()
     data_dir = Path(data_dir)
-<<<<<<< HEAD
-    click.echo("* make_thai_moph_project_app(): data_dir={}".format(data_dir))
-=======
     click.echo(f"* make_thai_moph_project_app(): data_dir={data_dir}, truths_csv_file={truths_csv_file}")
->>>>>>> f2961bd2
 
     project = Project.objects.filter(name=THAI_PROJECT_NAME).first()
     if project:
@@ -59,17 +51,10 @@
         project.delete()
 
     # create the Project (and Users if necessary), including loading the template and creating Targets
-<<<<<<< HEAD
-    po_user, _, mo_user, _ = get_or_create_super_po_mo_users(create_super=False)
-    template_path = data_dir / 'thai-moph-forecasting-template.csv'
-    project = make_thai_moph_project(THAI_PROJECT_NAME, template_path)
-    project.owner = po_user
-=======
     po_user, _, mo_user, _ = get_or_create_super_po_mo_users(is_create_super=False)
 
     # !is_validate to bypass Impetus non-uniform bins: [0, 1), [1, 10), [10, 20), ..., [1990, 2000):
     project = create_project_from_json(Path('forecast_app/tests/projects/thai-project.json'), po_user, False)
->>>>>>> f2961bd2
     project.model_owners.add(mo_user)
     project.save()
     click.echo("* Created project: {}".format(project))
@@ -106,11 +91,7 @@
     # load data
     click.echo("* Loading forecasts")
     forecast_model = project.models.first()
-<<<<<<< HEAD
-    forecasts = forecast_model.load_forecasts_from_dir(data_dir)
-=======
     forecasts = load_cdc_csv_forecasts_from_dir(forecast_model, data_dir)
->>>>>>> f2961bd2
     click.echo("- Loading forecasts: loaded {} forecast(s)".format(len(forecasts)))
 
     # done
